<project xmlns="http://maven.apache.org/POM/4.0.0" xmlns:xsi="http://www.w3.org/2001/XMLSchema-instance" xsi:schemaLocation="http://maven.apache.org/POM/4.0.0 http://maven.apache.org/xsd/maven-4.0.0.xsd">

	<!-- 
		Deploy: mvn clean deploy (includes javadoc)
		Package: mvn clean package assembly:single
	    Release: mvn release:clean
	             mvn release:prepare
	             mvn release:perform
	 -->

	<modelVersion>4.0.0</modelVersion>
	<prerequisites>
		<maven>3.0.4</maven>
	</prerequisites>

	<groupId>net.sf.cssbox</groupId>
	<artifactId>pdf2dom</artifactId>
	<version>1.6-SNAPSHOT</version>
	<name>Pdf2Dom</name>
	<description>Pdf2Dom is a PDF parser that converts the documents to a HTML DOM representation. The obtained DOM tree may be then serialized to a HTML file or further processed. The inline CSS definitions contained in the resulting document are used for making the HTML page as similar as possible to the PDF input. A command-line utility for converting the PDF documents to HTML is included in the distribution package. Pdf2Dom may be also used as an independent Java library with a standard DOM interface for your DOM-based applications or as an alternative parser for the CSSBox rendering engine in order to add the PDF processing capability to CSSBox.</description>
	<url>http://cssbox.sourceforge.net/pdf2dom</url>

	<licenses>
		<license>
			<name>GNU Lesser General Public License 3.0</name>
			<url>http://www.gnu.org/licenses/lgpl-3.0.txt</url>
			<distribution>repo</distribution>
		</license>
	</licenses>

	<developers>
		<developer>
			<name>Radek Burget</name>
			<roles>
				<role>Main developer &amp; project leader</role>
			</roles>
		</developer>
	</developers>

	<scm>
		<url>https://github.com/radkovo/Pdf2Dom</url>
		<connection>scm:git:git@github.com:radkovo/Pdf2Dom.git</connection>
		<developerConnection>scm:git:git@github.com:radkovo/Pdf2Dom.git</developerConnection>
		<tag>HEAD</tag>
	</scm>

	<properties>
		<project.build.sourceEncoding>UTF-8</project.build.sourceEncoding>
	</properties>

	<build>

		<plugins>
			<plugin>
				<groupId>org.apache.maven.plugins</groupId>
				<artifactId>maven-compiler-plugin</artifactId>
				<version>3.3</version>
				<configuration>
					<source>1.6</source>
					<target>1.6</target>
				</configuration>
			</plugin>

			<plugin>
				<groupId>org.apache.maven.plugins</groupId>
				<artifactId>maven-resources-plugin</artifactId>
				<version>2.7</version>
			</plugin>

			<plugin>
				<groupId>org.apache.maven.plugins</groupId>
				<artifactId>maven-surefire-plugin</artifactId>
				<version>2.19</version>
			</plugin>

			<plugin>
				<artifactId>maven-assembly-plugin</artifactId>
				<version>2.6</version>
				<configuration>
					<descriptors>
						<descriptor>/src/main/assembly/dist.xml</descriptor>
					</descriptors>
					<archive>
						<manifest>
							<mainClass>org.fit.pdfdom.PDFToHTML</mainClass>
						</manifest>
					</archive>
					<finalName>PDFToHTML</finalName>
					<appendAssemblyId>false</appendAssemblyId>
				</configuration>
			</plugin>
			
			<plugin>
				<groupId>org.apache.maven.plugins</groupId>
				<artifactId>maven-source-plugin</artifactId>
				<version>2.4</version>
				<executions>
					<execution>
						<id>attach-sources</id>
						<goals>
							<goal>jar-no-fork</goal>
						</goals>
					</execution>
				</executions>
			</plugin>
			
			<plugin>
				<groupId>org.apache.maven.plugins</groupId>
				<artifactId>maven-release-plugin</artifactId>
				<version>2.5.3</version>
				<configuration>
					<autoVersionSubmodules>true</autoVersionSubmodules>
					<useReleaseProfile>false</useReleaseProfile>
					<releaseProfiles>release</releaseProfiles>
					<goals>deploy</goals>
				</configuration>
			</plugin>

			<plugin>
				<groupId>org.sonatype.plugins</groupId>
				<artifactId>nexus-staging-maven-plugin</artifactId>
				<version>1.6.6</version>
				<extensions>true</extensions>
				<configuration>
					<serverId>ossrh</serverId>
					<nexusUrl>https://oss.sonatype.org/</nexusUrl>
					<autoReleaseAfterClose>true</autoReleaseAfterClose>
				</configuration>
			</plugin>

		</plugins>
	</build>

	<dependencies>
		<dependency>
			<groupId>net.sf.cssbox</groupId>
			<artifactId>cssbox</artifactId>
			<version>4.12-SNAPSHOT</version>
		</dependency>
		<dependency>
			<groupId>org.apache.pdfbox</groupId>
			<artifactId>pdfbox</artifactId>
			<version>2.0.0</version>
		</dependency>
		<dependency>
			<groupId>org.fontverter</groupId>
			<artifactId>FontVerter</artifactId>
<<<<<<< HEAD
			<version>1.2.9</version>
=======
			<version>1.2.10</version>
		</dependency>
		<dependency>
			<groupId>junit</groupId>
			<artifactId>junit</artifactId>
			<version>4.11</version>
			<scope>test</scope>
>>>>>>> 3bf161b1
		</dependency>
		<dependency>
			<groupId>commons-io</groupId>
			<artifactId>commons-io</artifactId>
			<version>2.4</version>
		</dependency>
		<dependency>
			<groupId>junit</groupId>
			<artifactId>junit</artifactId>
			<version>4.11</version>
			<scope>test</scope>
		</dependency>
		<dependency>
			<groupId>org.jsoup</groupId>
			<artifactId>jsoup</artifactId>
			<version>1.8.3</version>
			<scope>test</scope>
		</dependency>
		<dependency>
			<groupId>org.hamcrest</groupId>
			<artifactId>hamcrest-all</artifactId>
			<version>1.3</version>
			<scope>test</scope>
		</dependency>
		<dependency>
			<groupId>commons-codec</groupId>
			<artifactId>commons-codec</artifactId>
			<version>1.6</version>
			<scope>test</scope>
		</dependency>
		<!--remember to keep slf4j impl out of release scope-->
		<dependency>
			<groupId>org.slf4j</groupId>
			<artifactId>slf4j-simple</artifactId>
			<version>1.7.21</version>
			<scope>test</scope>
		</dependency>
	</dependencies>

	<repositories>
		<repository>
			<id>ApacheSnapshot</id>
			<name>Apache Repository</name>
			<url>https://repository.apache.org/content/groups/snapshots/</url>
			<snapshots>
				<enabled>true</enabled>
			</snapshots>
		</repository>

		<repository>
			<id>bintray-m-abboud-fontverter</id>
			<name>bintray</name>
			<url>https://dl.bintray.com/m-abboud/maven/</url>
		</repository>
	</repositories>

	<profiles>
		<profile>
			<id>release</id>
			<build>
				<plugins>
					<plugin>
						<groupId>org.apache.maven.plugins</groupId>
						<artifactId>maven-javadoc-plugin</artifactId>
						<version>2.10.3</version>
						<executions>
							<execution>
								<id>attach-javadocs</id>
								<goals>
									<goal>jar</goal>
								</goals>
							</execution>
						</executions>
					</plugin>
					<plugin>
						<groupId>org.apache.maven.plugins</groupId>
						<artifactId>maven-gpg-plugin</artifactId>
						<version>1.6</version>
						<executions>
							<execution>
								<id>sign-artifacts</id>
								<phase>verify</phase>
								<goals>
									<goal>sign</goal>
								</goals>
							</execution>
						</executions>
					</plugin>
				</plugins>
			</build>
		</profile>
	</profiles>

	<distributionManagement>
		<snapshotRepository>
			<id>ossrh</id>
			<url>https://oss.sonatype.org/content/repositories/snapshots</url>
		</snapshotRepository>
	</distributionManagement>

</project><|MERGE_RESOLUTION|>--- conflicted
+++ resolved
@@ -145,9 +145,6 @@
 		<dependency>
 			<groupId>org.fontverter</groupId>
 			<artifactId>FontVerter</artifactId>
-<<<<<<< HEAD
-			<version>1.2.9</version>
-=======
 			<version>1.2.10</version>
 		</dependency>
 		<dependency>
@@ -155,17 +152,11 @@
 			<artifactId>junit</artifactId>
 			<version>4.11</version>
 			<scope>test</scope>
->>>>>>> 3bf161b1
 		</dependency>
 		<dependency>
 			<groupId>commons-io</groupId>
 			<artifactId>commons-io</artifactId>
 			<version>2.4</version>
-		</dependency>
-		<dependency>
-			<groupId>junit</groupId>
-			<artifactId>junit</artifactId>
-			<version>4.11</version>
 			<scope>test</scope>
 		</dependency>
 		<dependency>
