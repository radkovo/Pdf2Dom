--- conflicted
+++ resolved
@@ -135,11 +135,7 @@
 		<dependency>
 			<groupId>net.sf.cssbox</groupId>
 			<artifactId>cssbox</artifactId>
-<<<<<<< HEAD
-			<version>4.17</version>
-=======
 			<version>5.0-SNAPSHOT</version>
->>>>>>> 89deaf7f
 		</dependency>
 		<dependency>
 			<groupId>org.apache.pdfbox</groupId>
