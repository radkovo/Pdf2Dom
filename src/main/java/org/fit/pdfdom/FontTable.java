--- conflicted
+++ resolved
@@ -102,7 +102,6 @@
             return String.format("data:%s;base64,%s", mimeType, new String(cdata));
         }
 
-
         public byte[] getFontData() throws IOException
         {
             if (cachedFontData != null)
@@ -136,15 +135,9 @@
 
         private byte[] loadTrueTypeFont(PDStream fontFile) throws IOException
         {
-<<<<<<< HEAD
-            // otf/OpenType/ttf/TrueType can be used as is by browsers, could convert to WOFF though for
-            // optimal html output.
+            // could convert to WOFF though for optimal html output instead.
             mimeType = "application/x-font-truetype";
             fileEnding = "otf";
-            return fontFile.toByteArray();
-=======
-            // could convert to WOFF though for optimal html output instead.
-            mimeType = "x-font-truetype";
 
             byte[] fontData = fontFile.toByteArray();
 
@@ -158,7 +151,8 @@
 
         private byte[] loadType0TtfDescendantFont() throws IOException
         {
-            mimeType = "x-font-truetype";
+            mimeType = "application/x-font-truetype";
+            fileEnding = "otf";
             try
             {
                 FVFont font = PdfFontExtractor.convertType0FontToOpenType((PDType0Font) baseFont);
@@ -175,7 +169,6 @@
             }
 
             return descriptor.getFontFile2().toByteArray();
->>>>>>> 3bf161b1
         }
 
         private byte[] loadType1Font(PDStream fontFile) throws IOException
@@ -253,5 +246,7 @@
         {
             return FontTable.this;
         }
-    }
+
+    }
+
 }